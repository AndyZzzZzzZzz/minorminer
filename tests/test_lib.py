--- conflicted
+++ resolved
@@ -97,11 +97,7 @@
     return [(i,i+1) for i in range(n-1)]
 
 def Grid(n):
-<<<<<<< HEAD
     return [((x,y),(x+dx,y+dy)) for a in range(n) for b in range(n-1) for (x,y,dx,dy) in [(a,b,0,1), (b,a,1,0)]]
-=======
-    return [((x,y),(x+dx,y+dy)) for a in range(n) for b in range(n-1) for (x,y,dx,dy) in ((a,b,0,1), (b,a,1,0))]
->>>>>>> c5961600
 
 def Clique(n):
     return [(u,v) for u in range(n) for v in range(u)]
@@ -180,11 +176,7 @@
                     assert False, "took %d tries without success, this should only happen %.02f%% of the time"%(tts, false_prob*100)
         else:
             def test_run():
-<<<<<<< HEAD
                 raise RuntimeError("%s is not calibrated -- run calibrate_all() or calibrate_new()"%(f.__name__))
-=======
-                raise RuntimeError("%s is not calibrated -- run calibrate_all() or calibrate_new()"%(f.func_name))
->>>>>>> c5961600
 
         test_run.original=f
         return test_run
@@ -195,41 +187,23 @@
     if M is None:
         M = 10000
     N = M*n
-<<<<<<< HEAD
     print("calibrating %s, %d trials "%(f.__name__, N))
     t0 = time.clock()
     for i in range(N):
         if i%(N/10)==0:
             print("%d "%(10*i//N))
-=======
-    print("calibrating %s, %d trials"%(f.func_name, N), end='')
-    t0 = time.clock()
-    for i in range(N):
-        if i%(N//10)==0:
-            print((10*i//N), end='')
->>>>>>> c5961600
             sys.stdout.flush()
         succ+= bool(f(*a,**k))
     print()
     dt = time.clock()-t0
-<<<<<<< HEAD
     print("%s: %.04e per trial; success rate %.01f%% "%(f.__name__, dt/N, succ*100./N))
     if directory != calibration_dir and os.path.exists(os.path.join(calibration_dir, f.__name__)):
-=======
-    print("%s: %.04e per trial; success rate %.01f%%"%(f.func_name, dt//N, succ*100./N), end='')
-    if directory != calibration_dir and os.path.exists(os.path.join(calibration_dir, f.func_name)):
->>>>>>> c5961600
         olds, oldn = load_success_count_calibration(f)
         print("standard is %.01f%%"%(olds*100./oldn))
     else:
         print()
-<<<<<<< HEAD
     with open(os.path.join(directory, f.__name__),"w") as cal_f:
         cal_f.write("succ,float(N)")
-=======
-    with open(os.path.join(directory, f.func_name),"w") as cal_f:
-        cal_f.write(repr('succ,float(N)'))
->>>>>>> c5961600
 
 def load_success_count_calibration(f, directory=calibration_dir):
     with open(os.path.join(directory, f.__name__)) as cal_f:
@@ -288,11 +262,7 @@
     assert networkx.is_connected(probg), "problem graph not connected"
 
     if fixed_chains is not None:
-<<<<<<< HEAD
         for v,chain in fixed_chains.items():
-=======
-        for v, chain in iteritems(fixed_chains):
->>>>>>> c5961600
             assert probg.has_node(v), "fixed_chains vars not contained in problem graph"
             for q in chain:
                 assert hardg.has_node(q), "fixed_chains chains not contained in hardware graph"
@@ -304,11 +274,7 @@
                 assert v not in restrict_chains, "fixed_chains chains are restricted"
 
     if initial_chains is not None:
-<<<<<<< HEAD
         for v,chain in initial_chains.items():
-=======
-        for v,chain in iteritems(initial_chains):
->>>>>>> c5961600
             assert probg.has_node(v), "initial vars not contained in problem graph"
             for q in chain:
                 assert hardg.has_node(q), "initial chains not contained in hardware graph"
@@ -319,11 +285,7 @@
 
     if restrict_chains is not None:
         fullset = set(hardg.nodes())
-<<<<<<< HEAD
         for v,chain in restrict_chains.items():
-=======
-        for v,chain in iteritems(restrict_chains):
->>>>>>> c5961600
             assert probg.has_node(v), "restricted vars not contained in problem graph"
             for q in chain:
                 assert hardg.has_node(q), "restricted chains not contained in hardware graph"
@@ -341,35 +303,22 @@
 @success_count(100, 5)
 def test_path_label_01(n):
     p = Path(n)
-<<<<<<< HEAD
     L = [str(i) for i in range(n)]
-=======
-    L = list(map(str,range(n)))
->>>>>>> c5961600
     Lp = [(L[x],L[y]) for x,y in p]
     return find_embedding(p, Lp)
 
 @success_count(100, 5)
 def test_path_label_10(n):
     p = Path(n)
-<<<<<<< HEAD
     L = [str(i) for i in range(n)]
-=======
-    L = list(map(str,range(n)))
->>>>>>> c5961600
     Lp = [(L[x],L[y]) for x,y in p]
     return find_embedding(Lp, p)
 
 @success_count(100, 5)
 def test_path_label_11(n):
     p = Path(n)
-<<<<<<< HEAD
     L = [str(i) for i in range(n)]
     Lp = [(L[x], L[y]) for x, y in p]
-=======
-    L = list(map(str,range(n)))
-    Lp = [(L[x],L[y]) for x,y in p]
->>>>>>> c5961600
     return find_embedding(Lp, Lp)
 
 @success_count(30, 3)
@@ -486,11 +435,7 @@
     mask = mask_wxw(n, 1)
     grid = Grid(2*n)
 
-<<<<<<< HEAD
     suspg = [((x,y),(x//2,y//2,0)) for x in range(2*n) for y in range(2*n)]
-=======
-    suspg = [((x, y),(x//2, y//2, 0)) for x in range(2*n) for y in range(2*n)]
->>>>>>> c5961600
     suspc = [((x,y,0),m) for x in range(n) for y in range(n) for m in mask[x,y]]
 
     suspension = {(x,y,0):[(x,y,0)] for x in range(n) for y in range(n)}
@@ -582,15 +527,9 @@
 def test_clique_term(n, k):
     chim = Chimera(n)
     cliq = Clique(k)
-<<<<<<< HEAD
     cterm = [((n//2,n//2,0,0),k)]
     kterm = [(0,k)]
     fix = {k:[k]}
-=======
-    cterm = [((n//2, n//2, 0, 0), k)]
-    kterm = [(0, k)]
-    fix = {k: [k]}
->>>>>>> c5961600
     return find_embedding(cliq+kterm, chim+cterm, fixed_chains=fix, fast_embedding=True)
 
 @success_count(30, 8)
@@ -603,11 +542,7 @@
 
     emb = GridChimeraEmbedding(2*n)
     i_emb = {}
-<<<<<<< HEAD
     for v,chain in emb.items():
-=======
-    for v,chain in iteritems(emb):
->>>>>>> c5961600
         remainder = {(x+1,y+1,u,k) for x,y,u,k in chain}.difference(breaks)
         if remainder:
             i_emb[v] = remainder
